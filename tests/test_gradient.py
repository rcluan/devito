--- conflicted
+++ resolved
@@ -71,12 +71,7 @@
     m0 = initial_vp**-2
     # Model perturbation
     dm = true_vp**-2 - initial_vp**-2
-<<<<<<< HEAD
-    model = Model(origin, spacing, true_vp, nbpml=nbpml)
-    model0 = Model(origin, spacing, initial_vp, nbpml=nbpml)
-=======
     model = Model(origin, spacing, dimensions, true_vp, nbpml=nbpml)
->>>>>>> c182580f
     # Define seismic data.
     data = IShot()
     src = IShot()
@@ -102,20 +97,6 @@
 
     data.set_receiver_pos(receiver_coords)
     data.set_shape(nt, 101)
-<<<<<<< HEAD
-    # Adjoint test
-    wave_true = Acoustic_cg(model, data, src, t_order=time_order,
-                            s_order=space_order, nbpml=nbpml)
-    wave_0 = Acoustic_cg(model0, data, src, t_order=time_order,
-                         s_order=space_order, nbpml=nbpml)
-
-    rec = wave_true.Forward(legacy=False)[0]
-    rec0, u0, _, _, _ = wave_0.Forward(save=True, legacy=False, dse=None)
-    F0 = .5*linalg.norm(rec0 - rec)**2
-    gradient, _, _, _ = wave_0.Gradient(rec0 - rec, u0, legacy=False)
-    # Actual Gradient test
-    G = np.dot(gradient.reshape(-1), wave_0.model.pad(dm).reshape(-1))
-=======
     # Define the acoustic wave
     wave = Acoustic_cg(model, data, src, t_order=time_order,
                        s_order=space_order, nbpml=nbpml)
@@ -131,22 +112,16 @@
     gradient, _, _, _ = wave.Gradient(rec0 - rec, u0)
     # <J^T \delta d, dm>
     G = np.dot(gradient.reshape(-1), wave.model.pad(dm).reshape(-1))
->>>>>>> c182580f
     # FWI Gradient test
     H = [0.5, 0.25, .125, 0.0625, 0.0312, 0.015625, 0.0078125]
     error1 = np.zeros(7)
     error2 = np.zeros(7)
     for i in range(0, 7):
-<<<<<<< HEAD
-        wave_0.model.set_vp(np.sqrt((initial_vp**-2 + H[i] * dm)**(-1)))
-        d = wave_0.Forward(legacy=False)[0]
-=======
         # Add the perturbation to the model
         wave.model.m.data[:] = wave.model.pad(m0 + H[i] * dm)
         # Data for the new model
         d = wave.Forward()[0]
         # First order error Phi(m0+dm) - Phi(m0)
->>>>>>> c182580f
         error1[i] = np.absolute(.5*linalg.norm(d - rec)**2 - F0)
         # Second order term r Phi(m0+dm) - Phi(m0) - <J(m0)^T \delta d, dm>
         error2[i] = np.absolute(.5*linalg.norm(d - rec)**2 - F0 - H[i] * G)
