import numpy as np
from argparse import ArgumentParser

from devito.logger import info
from examples.seismic.acoustic import AcousticWaveSolver
from examples.seismic import demo_model, RickerSource, Receiver


# Velocity models
def smooth10(vel, shape):
    out = np.ones(shape, dtype=np.float32)
    out[:] = vel[:]
    nz = shape[-1]

    for a in range(5, nz-6):
        if len(shape) == 2:
            out[:, a] = np.sum(vel[:, a - 5:a + 5], axis=1) / 10
        else:
            out[:, :, a] = np.sum(vel[:, :, a - 5:a + 5], axis=2) / 10

    return out


def acoustic_setup(shape=(50, 50, 50), spacing=(15.0, 15.0, 15.0),
                   tn=500., time_order=2, space_order=4, nbpml=10, **kwargs):
    nrec = shape[0]
    model = demo_model('layers-isotropic', ratio=3, shape=shape,
                       spacing=spacing, nbpml=nbpml)

    # Derive timestepping from model spacing
    dt = model.critical_dt * (1.73 if time_order == 4 else 1.0)
    t0 = 0.0
    nt = int(1 + (tn-t0) / dt)  # Number of timesteps
    time = np.linspace(t0, tn, nt)  # Discretized time axis

    # Define source geometry (center of domain, just below surface)
    src = RickerSource(name='src', ndim=model.dim, f0=0.01, time=time)
    src.coordinates.data[0, :] = np.array(model.domain_size) * .5
    src.coordinates.data[0, -1] = model.origin[-1] + 2 * spacing[-1]

    # Define receiver geometry (spread across x, just below surface)
    rec = Receiver(name='nrec', ntime=nt, npoint=nrec, ndim=model.dim)
    rec.coordinates.data[:, 0] = np.linspace(0., model.domain_size[0], num=nrec)
    rec.coordinates.data[:, 1:] = src.coordinates.data[0, 1:]

    # Create solver object to provide relevant operators
    solver = AcousticWaveSolver(model, source=src, receiver=rec,
                                time_order=time_order,
                                space_order=space_order, **kwargs)
    return solver


<<<<<<< HEAD
def run(shape=(50, 50, 50), spacing=(20.0, 20.0, 20.0), tn=1000.0,
        time_order=2, space_order=4, nbpml=40, full_run=False, **kwargs):
=======
def run(dimensions=(50, 50, 50), spacing=(20.0, 20.0, 20.0), tn=1000.0,
        time_order=2, space_order=4, nbpml=40, full_run=False,
        autotune=False, **kwargs):
>>>>>>> 764a8c15

    solver = acoustic_setup(dimensions=shape, spacing=spacing,
                            nbpml=nbpml, tn=tn, space_order=space_order,
                            time_order=time_order, **kwargs)

    initial_vp = smooth10(solver.model.m.data, solver.model.shape_domain)
    dm = np.float32(initial_vp**2 - solver.model.m.data)
    info("Applying Forward")
    rec, u, summary = solver.forward(save=full_run, autotune=autotune)

    if not full_run:
        return summary.gflopss, summary.oi, summary.timings, [rec, u.data]

    info("Applying Adjoint")
    solver.adjoint(rec, autotune=autotune)
    info("Applying Born")
    solver.born(dm, autotune=autotune)
    info("Applying Gradient")
    solver.gradient(rec, u, autotune=autotune)


if __name__ == "__main__":
    description = ("Example script for a set of acoustic operators.")
    parser = ArgumentParser(description=description)
    parser.add_argument('--2d', dest='dim2', default=False, action='store_true',
                        help="Preset to determine the physical problem setup")
    parser.add_argument('-f', '--full', default=False, action='store_true',
                        help="Execute all operators and store forward wavefield")
    parser.add_argument('-a', '--autotune', default=False, action='store_true',
                        help="Enable autotuning for block sizes")
    parser.add_argument("-to", "--time_order", default=2,
                        type=int, help="Time order of the simulation")
    parser.add_argument("-so", "--space_order", default=6,
                        type=int, help="Space order of the simulation")
    parser.add_argument("--nbpml", default=40,
                        type=int, help="Number of PML layers around the domain")
    parser.add_argument("-dse", default='advanced',
                        type=str, help="DSE backend choice")
    parser.add_argument("-dle", default='advanced',
                        type=str, help="DLE backend choice")
    args = parser.parse_args()

    # 3D preset parameters
    if args.dim2:
        dimensions = (150, 150)
        spacing = (15.0, 15.0)
        tn = 750.0
    else:
        dimensions = (50, 50, 50)
        spacing = (20.0, 20.0, 20.0)
        tn = 250.0

    run(dimensions=dimensions, spacing=spacing, nbpml=args.nbpml, tn=tn,
        space_order=args.space_order, time_order=args.time_order,
        autotune=args.autotune, dse=args.dse, dle=args.dle, full_run=args.full)<|MERGE_RESOLUTION|>--- conflicted
+++ resolved
@@ -50,14 +50,9 @@
     return solver
 
 
-<<<<<<< HEAD
 def run(shape=(50, 50, 50), spacing=(20.0, 20.0, 20.0), tn=1000.0,
-        time_order=2, space_order=4, nbpml=40, full_run=False, **kwargs):
-=======
-def run(dimensions=(50, 50, 50), spacing=(20.0, 20.0, 20.0), tn=1000.0,
         time_order=2, space_order=4, nbpml=40, full_run=False,
         autotune=False, **kwargs):
->>>>>>> 764a8c15
 
     solver = acoustic_setup(dimensions=shape, spacing=spacing,
                             nbpml=nbpml, tn=tn, space_order=space_order,
@@ -102,14 +97,14 @@
 
     # 3D preset parameters
     if args.dim2:
-        dimensions = (150, 150)
+        shape = (150, 150)
         spacing = (15.0, 15.0)
         tn = 750.0
     else:
-        dimensions = (50, 50, 50)
+        shape = (50, 50, 50)
         spacing = (20.0, 20.0, 20.0)
         tn = 250.0
 
-    run(dimensions=dimensions, spacing=spacing, nbpml=args.nbpml, tn=tn,
+    run(shape=shape, spacing=spacing, nbpml=args.nbpml, tn=tn,
         space_order=args.space_order, time_order=args.time_order,
         autotune=args.autotune, dse=args.dse, dle=args.dle, full_run=args.full)